--- conflicted
+++ resolved
@@ -5,12 +5,6 @@
 from channels.db import database_sync_to_async
 from channels.middleware import BaseMiddleware
 from django.contrib.auth import get_user_model
-<<<<<<< HEAD
-from rest_framework_jwt.authentication import (
-    JSONWebTokenAuthentication,
-)
-=======
->>>>>>> 38a72ec9
 from rest_framework_jwt.settings import api_settings
 
 jwt_get_username_from_payload = api_settings.JWT_PAYLOAD_GET_USERNAME_HANDLER
@@ -30,11 +24,7 @@
     """
 
     try:
-<<<<<<< HEAD
-        payload = JSONWebTokenAuthentication.jwt_decode_token(token)
-=======
         payload = jwt_decode_token(token)
->>>>>>> 38a72ec9
     except jwt.InvalidTokenError:
         return
 
