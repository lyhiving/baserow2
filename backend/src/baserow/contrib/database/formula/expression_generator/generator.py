--- conflicted
+++ resolved
@@ -22,18 +22,14 @@
     BaserowBooleanLiteral,
 )
 from baserow.contrib.database.formula.ast.visitors import BaserowFormulaASTVisitor
-from baserow.contrib.database.formula.parser.errors import MaximumFormulaSizeError
+from baserow.contrib.database.formula.parser.exceptions import (
+    MaximumFormulaSizeError,
+    UnknownFieldByIdReference,
+)
 from baserow.contrib.database.formula.types.type_types import (
     BaserowFormulaType,
     BaserowFormulaInvalidType,
 )
-<<<<<<< HEAD
-=======
-from baserow.contrib.database.formula.parser.exceptions import (
-    MaximumFormulaSizeError,
-    UnknownFieldByIdReference,
-)
->>>>>>> 0002830b
 from baserow.contrib.database.table.models import GeneratedTableModel
 
 
