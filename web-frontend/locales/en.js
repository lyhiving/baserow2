export default {
  common: {
    yes: 'yes',
    no: 'no',
    wrong: 'Something went wrong',
  },
  action: {
    upload: 'Upload',
    back: 'Back',
    backToLogin: 'Back to login',
    signUp: 'Sign up',
    signIn: 'Sign in',
    createNew: 'Create new',
    create: 'Create',
    change: 'Change',
    delete: 'Delete',
    rename: 'Rename',
    add: 'Add',
    makeChoice: 'Make a choice',
    cancel: 'Cancel',
<<<<<<< HEAD
    save: 'Save',
    retry: 'Retry',
=======
    search: 'Search',
    copy: 'Copy',
>>>>>>> 8c52f093
  },
  adminType: {
    settings: 'Settings',
  },
  applicationType: {
    database: 'Database',
  },
  settingType: {
    account: 'Account',
    password: 'Password',
    tokens: 'API Tokens',
  },
  userFileUploadType: {
    file: 'my device',
    url: 'a URL',
  },
  field: {
    emailAddress: 'E-mail address',
  },
  error: {
    invalidEmail: 'Please enter a valid e-mail address.',
    notMatchingPassword: 'This field must match your password field.',
    minLength: 'A minimum of {min} characters is required here.',
    maxLength: 'A maximum of {max} characters is allowed here.',
    minMaxLength:
      'A minimum of {min} and a maximum of {max} characters is allowed here.',
    requiredField: 'This field is required.',
  },
  permission: {
    admin: 'Admin',
    adminDescription: 'Can fully configure and edit groups and applications.',
    member: 'Member',
    memberDescription: 'Can fully configure and edit applications.',
  },
  fieldType: {
    singleLineText: 'Single line text',
    longText: 'Long text',
    linkToTable: 'Link to table',
    number: 'Number',
    boolean: 'Boolean',
    date: 'Date',
    lastModified: 'Last modified',
    createdOn: 'Created on',
    url: 'URL',
    email: 'Email',
    file: 'File',
    singleSelect: 'Single select',
    phoneNumber: 'Phone number',
    formula: 'Formula',
  },
  fieldErrors: {
    invalidNumber: 'Invalid number',
    maxDigits: 'Max {max} digits allowed.',
    invalidUrl: 'Invalid URL',
    max254Chars: 'Max 254 chars',
    invalidEmail: 'Invalid email',
    invalidPhoneNumber: 'Invalid Phone Number',
  },
  fieldDocs: {
    readOnly: 'This is a read only field.',
    text: 'Accepts single line text.',
    longText: 'Accepts multi line text.',
    linkRow:
      'Accepts an array containing the identifiers of the related rows from table' +
      ' id {table}. All identifiers must be provided every time the relations are' +
      ' updated. If an empty array is provided all relations will be deleted.',
    number: 'Accepts a number.',
    numberPositive: 'Accepts a positive number.',
    decimal: 'Accepts a decimal with {places} decimal places after the dot.',
    decimalPositive:
      'Accepts a positive decimal with {places} decimal places after the dot.',
    boolean: 'Accepts a boolean.',
    date: 'Accepts a date time in ISO format.',
    dateTime: 'Accepts a date in ISO format.',
    dateResponse: 'The response will be a datetime in ISO format.',
    dateTimeResponse: 'The response will be a date in ISO format.',
    lastModifiedReadOnly: 'The last modified field is a read only field.',
    createdOnReadOnly: 'The created on field is a read only field.',
    url: 'Accepts a string that must be a URL.',
    email: 'Accepts a string that must be an email address.',
    file: 'Accepts an array of objects containing at least the name of the user file.',
    singleSelect:
      'Accepts an integer representing the chosen select option id or null if none' +
      ' is selected.',
    multipleSelect:
      'Accepts an array of integers each representing the chosen select option id.',
    phoneNumber:
      'Accepts a phone number which has a maximum length of 100 characters' +
      ' consisting solely of digits, spaces and the following characters: ' +
      'Nx,._+*()#=;/- .',
    formula:
      'A read-only field defined by a formula written in the Baserow formula' +
      ' language.',
  },
  viewFilter: {
    contains: 'contains',
    containsNot: 'contains not',
    filenameContains: 'filename contains',
    has: 'has',
    hasNot: 'has not',
    higherThan: 'higher than',
    is: 'is',
    isNot: 'is not',
    isEmpty: 'is empty',
    isNotEmpty: 'is not empty',
    isDate: 'is date',
    isBeforeDate: 'is before date',
    isAfterDate: 'is after date',
    isNotDate: 'is not date',
    isToday: 'is today',
    inThisMonth: 'in this month',
    inThisYear: 'in this year',
    lowerThan: 'lower than',
  },
  viewType: {
    grid: 'Grid',
    form: 'Form',
  },
  premium: {
    deactivated: 'Available in premium version',
  },
  trashType: {
    group: 'group',
    application: 'application',
    table: 'table',
    field: 'field',
    row: 'row',
  },
<<<<<<< HEAD
  webhook: {
    request: 'Request',
    response: 'Response',
    status: {
      noStatus: 'NO STATUS',
      statusOK: 'OK',
      statusNotOK: 'NOT OK',
    },
    events: {
      rowCreated: 'When a row is created',
      rowUpdated: 'When a row is updated',
      rowDeleted: 'When a row is deleted',
    },
=======
  clientHandler: {
    notFoundTitle: '{name} not found.',
    notFoundDescription:
      "The selected {name} wasn't found, maybe it has already been deleted.",
    networkErrorTitle: 'Network error',
    networkErrorDescription: 'Could not connect to the API server.',
    tooManyRequestsTitle: 'Too many requests',
    tooManyRequestsDescription:
      'You are sending too many requests to the server. Please wait a moment.',
    notCompletedTitle: 'Action not completed.',
    notCompletedDescription:
      "The action couldn't be completed because an unknown error has occured.",
    userNotInGroupTitle: 'Action not allowed.',
    userNotInGroupDescription:
      "The action couldn't be completed because you aren't a member of the related group.",
    invalidGroupPermissionsTitle: 'Action not allowed.',
    invalidGroupPermissionsDescription:
      "The action couldn't be completed because you don't have the right permissions to the related group.",
    tableDoesNotExistTitle: "Table doesn't exist.",
    tableDoesNotExistDescription:
      "The action couldn't be completed because the related table doesn't exist anymore.",
    rowDoesNotExistTitle: "Row doesn't exist.",
    rowDoesNotExistDescription:
      "The action couldn't be completed because the related row doesn't exist anymore.",
    fileSizeTooLargeTitle: 'File to large',
    fileSizeTooLargeDescription: 'The provided file is too large.',
    invalidFileTitle: 'Invalid file',
    invalidFileDescription: 'The provided file is not a valid file.',
    fileUrlCouldNotBeReachedTitle: 'Invalid URL',
    fileUrlCouldNotBeReachedDescription:
      'The provided file URL could not be reached.',
    invalidFileUrlTitle: 'Invalid URL',
    invalidFileUrlDescription:
      'The provided file URL is invalid or not allowed.',
    adminCannotDeactivateSelfTitle: 'Action not allowed.',
    adminCannotDeactivateSelfDescription:
      'You cannot de-activate or un-staff yourself.',
    adminCannotDeleteSelfTitle: 'Action not allowed.',
    adminCannotDeleteSelfDescription: 'You cannot delete yourself.',
    maxFieldCountExceededTitle: "Couldn't create field.",
    maxFieldCountExceededDescription:
      "The action couldn't be completed because the field count exceeds the limit",
    cannotRestoreParentBeforeChildTitle: 'Please restore the parent first.',
    cannotRestoreParentBeforeChildDescription:
      'You cannot restore this item because it depends on a deleted item. Please restore the parent item first.',
    groupUserIsLastAdminTitle: "Can't leave the group",
    groupUserIsLastAdminDescription:
      "It's not possible to leave the group because you're the last admin. Please delete the group or give another user admin permissions.",
  },
  importerType: {
    csv: 'Import a CSV file',
    paste: 'Paste table data',
    xml: 'Import an XML file',
    json: 'Import a JSON file',
  },
  exporterType: {
    csv: 'Export to CSV',
>>>>>>> 8c52f093
  },
}<|MERGE_RESOLUTION|>--- conflicted
+++ resolved
@@ -18,13 +18,10 @@
     add: 'Add',
     makeChoice: 'Make a choice',
     cancel: 'Cancel',
-<<<<<<< HEAD
     save: 'Save',
     retry: 'Retry',
-=======
     search: 'Search',
     copy: 'Copy',
->>>>>>> 8c52f093
   },
   adminType: {
     settings: 'Settings',
@@ -153,7 +150,6 @@
     field: 'field',
     row: 'row',
   },
-<<<<<<< HEAD
   webhook: {
     request: 'Request',
     response: 'Response',
@@ -167,7 +163,7 @@
       rowUpdated: 'When a row is updated',
       rowDeleted: 'When a row is deleted',
     },
-=======
+  },
   clientHandler: {
     notFoundTitle: '{name} not found.',
     notFoundDescription:
@@ -225,6 +221,5 @@
   },
   exporterType: {
     csv: 'Export to CSV',
->>>>>>> 8c52f093
   },
 }